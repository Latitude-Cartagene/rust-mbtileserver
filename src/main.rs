--- conflicted
+++ resolved
@@ -17,11 +17,7 @@
     });
 
     if let Err(e) = server::run(args) {
-<<<<<<< HEAD
-        error!("Server error: {}", e);
-=======
         error!("Server error: {e}");
->>>>>>> ec18d688
         std::process::exit(1);
     }
 }