--- conflicted
+++ resolved
@@ -1,25 +1,19 @@
 use crate::config::Args;
+use crate::service;
 use hyper::service::{make_service_fn, service_fn};
 use hyper::Server;
-<<<<<<< HEAD
 use notify::Watcher;
 use std::time::Duration;
-=======
->>>>>>> ec18d688
-
-use crate::config::Args;
-use crate::service;
 
 #[tokio::main]
 pub async fn run(args: Args) -> Result<(), Box<dyn std::error::Error + Send + Sync>> {
     let addr = ([0, 0, 0, 0], args.port).into();
     let server = Server::try_bind(&addr)?;
 
-<<<<<<< HEAD
     let service = {
         let args = args.clone();
         make_service_fn(move |_conn| {
-            let tilesets = args.tilesets.clone();
+            let tilesets = args.tilesets.as_ref().unwrap().clone();
             let allowed_hosts = args.allowed_hosts.clone();
             let headers = args.headers.clone();
             let disable_preview = args.disable_preview;
@@ -40,7 +34,7 @@
     };
 
     if args.allow_reload_signal {
-        let tilesets = args.tilesets.clone();
+        let tilesets = args.tilesets.as_ref().unwrap().clone();
         println!("Reloading on SIGHUP");
         tokio::spawn(async move {
             let mut handler =
@@ -53,8 +47,8 @@
         });
     }
 
-    if let Some(interval) = args.reload_interval {
-        let tilesets = args.tilesets.clone();
+    if let Some(interval) = args.real_reload_interval {
+        let tilesets = args.tilesets.as_ref().unwrap().clone();
         println!("Reloading every {} seconds", interval.as_secs());
         tokio::spawn(async move {
             let mut timer = tokio::time::interval(interval);
@@ -66,13 +60,13 @@
     }
 
     if !args.disable_watcher {
-        let tilesets = args.tilesets.clone();
+        let tilesets = args.tilesets.clone().unwrap();
         println!("Watching FS for changes on {:?}", tilesets.get_path());
         drop(std::thread::spawn(move || {
             let (tx, rx) = std::sync::mpsc::channel();
             let mut watcher = notify::watcher(tx, Duration::from_secs(10)).unwrap();
             watcher
-                .watch(&args.tilesets.get_path(), notify::RecursiveMode::Recursive)
+                .watch(&tilesets.get_path(), notify::RecursiveMode::Recursive)
                 .unwrap();
             loop {
                 match rx.recv() {
@@ -85,24 +79,6 @@
             }
         }));
     }
-=======
-    let service = make_service_fn(move |_conn| {
-        let tilesets = args.tilesets.clone();
-        let allowed_hosts = args.allowed_hosts.clone();
-        let headers = args.headers.clone();
-        async move {
-            Ok::<_, hyper::Error>(service_fn(move |req| {
-                service::get_service(
-                    req,
-                    tilesets.clone(),
-                    allowed_hosts.clone(),
-                    headers.clone(),
-                    args.disable_preview,
-                )
-            }))
-        }
-    });
->>>>>>> ec18d688
 
     println!("Listening on http://{addr}");
     server.serve(service).await?;
