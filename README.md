--- conflicted
+++ resolved
@@ -9,7 +9,6 @@
 
 A simple Rust-based server for map tiles stored in mbtiles format.
 
-<<<<<<< HEAD
 
 ## Installation
 ```
@@ -21,11 +20,10 @@
 mkdir -p /var/www/tiles
 /var/www/intern/rust-mbtileserver/target/release/mbtileserver --allowed-hosts "*" --directory "/var/www/tiles" --port 3636 &
 ```
-=======
+
 ### Getting Involved
 
 Join the #maplibre slack channel at OSMUS: get an invite at https://osmus-slack.herokuapp.com/
->>>>>>> ec18d688
 
 ## Usage
 
