--- conflicted
+++ resolved
@@ -1,4 +1,3 @@
-<<<<<<< HEAD
 import "ol/ol.css";
 import Map from "ol/Map";
 import Overlay from "ol/Overlay";
@@ -7,26 +6,7 @@
 import { MVT } from "ol/format";
 import { Tile as TileLayer, VectorTile as VectorTileLayer } from "ol/layer";
 import { OSM, UTFGrid, VectorTile as VectorTileSource, XYZ } from "ol/source";
-import stylefunction from "ol-mapbox-style/src/stylefunction";
-=======
-import 'ol/ol.css';
-import Map from 'ol/Map';
-import Overlay from 'ol/Overlay';
-import View from 'ol/View';
-import * as proj from 'ol/proj';
-import { MVT } from 'ol/format';
-import { Tile as TileLayer, VectorTile as VectorTileLayer } from 'ol/layer';
-import { OSM, UTFGrid, VectorTile as VectorTileSource, XYZ } from 'ol/source';
-import { stylefunction } from 'ol-mapbox-style';
-import { json } from 'd3-fetch';
-
-const mapElement = document.getElementById('Map');
-
-if (mapElement) {
-  const raster = new TileLayer({
-    source: new OSM()
-  });
->>>>>>> ec18d688
+import { stylefunction } from "ol-mapbox-style";
 
 import L from "leaflet";
 import "leaflet/dist/leaflet.css";
